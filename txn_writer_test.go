--- conflicted
+++ resolved
@@ -271,13 +271,8 @@
 	if !sw.HasLock() {
 		t.Fatal("Expected that the writer should plan to write the lock")
 	}
-<<<<<<< HEAD
 	if !sw.writeVendor {
-		t.Fatal("Expected the payload to contain the vendor directory")
-=======
-	if !sw.HasVendor() {
 		t.Fatal("Expected that the writer should plan to write the vendor directory")
->>>>>>> 75ac5695
 	}
 
 	// Write changes
