// Copyright 2016 The Go Authors. All rights reserved.
// Use of this source code is governed by a BSD-style
// license that can be found in the LICENSE file.

package main

import (
	"bytes"
	"encoding/hex"
	"flag"
	"fmt"
	"go/build"
	"log"
	"path/filepath"
	"strconv"
	"strings"

	"github.com/golang/dep"
	"github.com/golang/dep/gps"
	"github.com/golang/dep/gps/pkgtree"
	"github.com/pkg/errors"
)

const ensureShortHelp = `Ensure a dependency is safely vendored in the project`
const ensureLongHelp = `
Ensure is used to fetch project dependencies into the vendor folder, as well as
to set version constraints for specific dependencies. It takes user input,
solves the updated dependency graph of the project, writes any changes to the
lock file, and places dependencies in the vendor folder.

Package spec:

  <path>[:alt location][@<version specifier>]

Examples:

  dep ensure                            Populate vendor from existing manifest and lock
  dep ensure github.com/pkg/foo@^1.0.1  Update a specific dependency to a specific version

For more detailed usage examples, see dep ensure -examples.
`
const ensureExamples = `
dep ensure

    Solve the project's dependency graph, and place all dependencies in the
    vendor folder. If a dependency is in the lock file, use the version
    specified there. Otherwise, use the most recent version that can satisfy the
    constraints in the manifest file.

dep ensure -update

    Update all dependencies to the latest versions allowed by the manifest,
    ignoring any versions specified in the lock file. Update the lock file with
    any changes.

dep ensure -update github.com/pkg/foo github.com/pkg/bar

    Update a list of dependencies to the latest versions allowed by the manifest,
    ignoring any versions specified in the lock file. Update the lock file with
    any changes.

dep ensure github.com/pkg/foo@^1.0.1

    Constrain pkg/foo to the latest release matching >= 1.0.1, < 2.0.0, and
    place that release in the vendor folder. If a constraint was previously set
    in the manifest, this resets it. This form of constraint strikes a good
    balance of safety and flexibility, and should be preferred for libraries.

dep ensure github.com/pkg/foo@~1.0.1

    Same as above, but choose any release matching 1.0.x, preferring latest.

dep ensure github.com/pkg/foo:git.internal.com/alt/foo

    Fetch the dependency from a different location.

dep ensure -override github.com/pkg/foo@^1.0.1

    Forcefully and transitively override any constraint for this dependency.
    Overrides are powerful, but harmful in the long term. They should be used as
    a last resort, especially if your project may be imported by others.
`

func (cmd *ensureCommand) Name() string      { return "ensure" }
func (cmd *ensureCommand) Args() string      { return "[spec...]" }
func (cmd *ensureCommand) ShortHelp() string { return ensureShortHelp }
func (cmd *ensureCommand) LongHelp() string  { return ensureLongHelp }
func (cmd *ensureCommand) Hidden() bool      { return false }

func (cmd *ensureCommand) Register(fs *flag.FlagSet) {
	fs.BoolVar(&cmd.examples, "examples", false, "print detailed usage examples")
	fs.BoolVar(&cmd.update, "update", false, "ensure dependencies are at the latest version allowed by the manifest")
	fs.BoolVar(&cmd.dryRun, "n", false, "dry run, don't actually ensure anything")
	fs.Var(&cmd.overrides, "override", "specify an override constraint spec (repeatable)")
}

type ensureCommand struct {
	examples  bool
	update    bool
	dryRun    bool
	overrides stringSlice
}

func (cmd *ensureCommand) Run(ctx *dep.Ctx, loggers *Loggers, args []string) error {
	if cmd.examples {
		loggers.Err.Println(strings.TrimSpace(ensureExamples))
		return nil
	}

	p, err := ctx.LoadProject("")
	if err != nil {
		return err
	}

	sm, err := ctx.SourceManager()
	if err != nil {
		return err
	}
	sm.UseDefaultSignalHandling()
	defer sm.Release()

	params := p.MakeParams()
<<<<<<< HEAD
	if loggers.Verbose {
		params.Trace = true
		params.TraceLogger = loggers.Err
=======
	if *verbose {
		params.TraceLogger = log.New(os.Stderr, "", 0)
>>>>>>> 4c5e4592
	}
	params.RootPackageTree, err = pkgtree.ListPackages(p.AbsRoot, string(p.ImportRoot))
	if err != nil {
		return errors.Wrap(err, "ensure ListPackage for project")
	}

	if err := checkErrors(params.RootPackageTree.Packages); err != nil {
		return err
	}

	if cmd.update {
		applyUpdateArgs(args, &params)
	} else {
		err := applyEnsureArgs(loggers.Err, args, cmd.overrides, p, sm, &params)
		if err != nil {
			return err
		}
	}

	solver, err := gps.Prepare(params, sm)
	if err != nil {
		return errors.Wrap(err, "ensure Prepare")
	}
	solution, err := solver.Solve()
	if err != nil {
		handleAllTheFailuresOfTheWorld(err)
		return errors.Wrap(err, "ensure Solve()")
	}

	// check if vendor exists, because if the locks are the same but
	// vendor does not exist we should write vendor
	vendorExists, err := dep.IsNonEmptyDir(filepath.Join(p.AbsRoot, "vendor"))
	if err != nil {
		return errors.Wrap(err, "ensure vendor is a directory")
	}
	writeV := dep.VendorOnChanged
	if !vendorExists && solution != nil {
		writeV = dep.VendorAlways
	}

	newLock := dep.LockFromInterface(solution)
	sw, err := dep.NewSafeWriter(nil, p.Lock, newLock, writeV)
	if err != nil {
		return err
	}
	if cmd.dryRun {
		return sw.PrintPreparedActions(loggers.Out)
	}

	return errors.Wrap(sw.Write(p.AbsRoot, sm, true), "grouped write of manifest, lock and vendor")
}

func applyUpdateArgs(args []string, params *gps.SolveParameters) {
	// When -update is specified without args, allow every project to change versions, regardless of the lock file
	if len(args) == 0 {
		params.ChangeAll = true
		return
	}

	// Allow any of specified project versions to change, regardless of the lock file
	for _, arg := range args {
		params.ToChange = append(params.ToChange, gps.ProjectRoot(arg))
	}
}

<<<<<<< HEAD
func applyEnsureArgs(logger *log.Logger, args []string, overrides stringSlice, p *dep.Project, sm *gps.SourceMgr, params *gps.SolveParameters) error {
=======
func applyEnsureArgs(args []string, overrides stringSlice, p *dep.Project, sm gps.SourceManager, params *gps.SolveParameters) error {
>>>>>>> 4c5e4592
	var errs []error
	for _, arg := range args {
		pc, err := getProjectConstraint(arg, sm)
		if err != nil {
			errs = append(errs, err)
			continue
		}

		if gps.IsAny(pc.Constraint) && pc.Ident.Source == "" {
			// If the input specified neither a network name nor a constraint,
			// then the strict thing to do would be to remove the entry
			// entirely. But that would probably be quite surprising for users,
			// and it's what rm is for, so just ignore the input.
			//
			// TODO(sdboyer): for this case - or just in general - do we want to
			// add project args to the requires list temporarily for this run?
			if _, has := p.Manifest.Dependencies[pc.Ident.ProjectRoot]; !has {
				logger.Printf("dep: No constraint or alternate source specified for %q, omitting from manifest\n", pc.Ident.ProjectRoot)
			}
			// If it's already in the manifest, no need to log
			continue
		}

		p.Manifest.Dependencies[pc.Ident.ProjectRoot] = gps.ProjectProperties{
			Source:     pc.Ident.Source,
			Constraint: pc.Constraint,
		}
	}

	for _, ovr := range overrides {
		pc, err := getProjectConstraint(ovr, sm)
		if err != nil {
			errs = append(errs, err)
			continue
		}

		// Empty overrides are fine (in contrast to deps), because they actually
		// carry meaning - they force the constraints entirely open for a given
		// project. Inadvisable, but meaningful.

		p.Manifest.Ovr[pc.Ident.ProjectRoot] = gps.ProjectProperties{
			Source:     pc.Ident.Source,
			Constraint: pc.Constraint,
		}
	}

	if len(errs) > 0 {
		var buf bytes.Buffer
		for _, err := range errs {
			fmt.Fprintln(&buf, err)
		}

		return errors.New(buf.String())
	}

	return nil
}

type stringSlice []string

func (s *stringSlice) String() string {
	if len(*s) == 0 {
		return "<none>"
	}
	return strings.Join(*s, ", ")
}

func (s *stringSlice) Set(value string) error {
	*s = append(*s, value)
	return nil
}

func getProjectConstraint(arg string, sm gps.SourceManager) (gps.ProjectConstraint, error) {
	constraint := gps.ProjectConstraint{
		Constraint: gps.Any(), // default to any; avoids panics later
	}

	// try to split on '@'
	var versionStr string
	atIndex := strings.Index(arg, "@")
	if atIndex > 0 {
		parts := strings.SplitN(arg, "@", 2)
		arg = parts[0]
		versionStr = parts[1]
		constraint.Constraint = deduceConstraint(parts[1])
	}
	// TODO: What if there is no @, assume default branch (which may not be master) ?
	// TODO: if we decide to keep equals.....

	// split on colon if there is a network location
	colonIndex := strings.Index(arg, ":")
	if colonIndex > 0 {
		parts := strings.SplitN(arg, ":", 2)
		arg = parts[0]
		constraint.Ident.Source = parts[1]
	}

	pr, err := sm.DeduceProjectRoot(arg)
	if err != nil {
		return constraint, errors.Wrapf(err, "could not infer project root from dependency path: %s", arg) // this should go through to the user
	}

	if string(pr) != arg {
		return constraint, errors.Errorf("dependency path %s is not a project root, try %s instead", arg, pr)
	}

	constraint.Ident.ProjectRoot = gps.ProjectRoot(arg)

	// Below we are checking if the constraint we deduced was valid.
	if v, ok := constraint.Constraint.(gps.Version); ok && versionStr != "" {
		if v.Type() == gps.IsVersion {
			// we hit the fall through case in deduce constraint, let's call out to network
			// and get the package's versions
			versions, err := sm.ListVersions(constraint.Ident)
			if err != nil {
				return constraint, errors.Wrapf(err, "list versions for %s", arg) // means repo does not exist
			}

			var found bool
			for _, version := range versions {
				if versionStr == version.String() {
					found = true
					constraint.Constraint = version.Unpair()
					break
				}
			}

			if !found {
				return constraint, errors.Errorf("%s is not a valid version for the package %s", versionStr, arg)
			}
		}
	}

	return constraint, nil
}

// deduceConstraint tries to puzzle out what kind of version is given in a string -
// semver, a revision, or as a fallback, a plain tag
func deduceConstraint(s string) gps.Constraint {
	// always semver if we can
	c, err := gps.NewSemverConstraint(s)
	if err == nil {
		return c
	}

	slen := len(s)
	if slen == 40 {
		if _, err = hex.DecodeString(s); err == nil {
			// Whether or not it's intended to be a SHA1 digest, this is a
			// valid byte sequence for that, so go with Revision. This
			// covers git and hg
			return gps.Revision(s)
		}
	}
	// Next, try for bzr, which has a three-component GUID separated by
	// dashes. There should be two, but the email part could contain
	// internal dashes
	if strings.Count(s, "-") >= 2 {
		// Work from the back to avoid potential confusion from the email
		i3 := strings.LastIndex(s, "-")
		// Skip if - is last char, otherwise this would panic on bounds err
		if slen == i3+1 {
			return gps.NewVersion(s)
		}

		i2 := strings.LastIndex(s[:i3], "-")
		if _, err = strconv.ParseUint(s[i2+1:i3], 10, 64); err == nil {
			// Getting this far means it'd pretty much be nuts if it's not a
			// bzr rev, so don't bother parsing the email.
			return gps.Revision(s)
		}
	}

	// If not a plain SHA1 or bzr custom GUID, assume a plain version.
	// TODO: if there is amgibuity here, then prompt the user?
	return gps.NewVersion(s)
}

func checkErrors(m map[string]pkgtree.PackageOrErr) error {
	noGoErrors, pkgErrors := 0, 0
	for _, poe := range m {
		if poe.Err != nil {
			switch poe.Err.(type) {
			case *build.NoGoError:
				noGoErrors++
			default:
				pkgErrors++
			}
		}
	}
	if len(m) == 0 || len(m) == noGoErrors {
		return errors.New("all dirs lacked any go code")
	}

	if len(m) == pkgErrors {
		return errors.New("all dirs had go code with errors")
	}

	if len(m) == pkgErrors+noGoErrors {
		return errors.Errorf("%d dirs had errors and %d had no go code", pkgErrors, noGoErrors)
	}

	return nil
}<|MERGE_RESOLUTION|>--- conflicted
+++ resolved
@@ -120,14 +120,8 @@
 	defer sm.Release()
 
 	params := p.MakeParams()
-<<<<<<< HEAD
 	if loggers.Verbose {
-		params.Trace = true
 		params.TraceLogger = loggers.Err
-=======
-	if *verbose {
-		params.TraceLogger = log.New(os.Stderr, "", 0)
->>>>>>> 4c5e4592
 	}
 	params.RootPackageTree, err = pkgtree.ListPackages(p.AbsRoot, string(p.ImportRoot))
 	if err != nil {
@@ -193,11 +187,7 @@
 	}
 }
 
-<<<<<<< HEAD
-func applyEnsureArgs(logger *log.Logger, args []string, overrides stringSlice, p *dep.Project, sm *gps.SourceMgr, params *gps.SolveParameters) error {
-=======
-func applyEnsureArgs(args []string, overrides stringSlice, p *dep.Project, sm gps.SourceManager, params *gps.SolveParameters) error {
->>>>>>> 4c5e4592
+func applyEnsureArgs(logger *log.Logger, args []string, overrides stringSlice, p *dep.Project, sm gps.SourceManager, params *gps.SolveParameters) error {
 	var errs []error
 	for _, arg := range args {
 		pc, err := getProjectConstraint(arg, sm)
