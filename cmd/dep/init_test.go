// Copyright 2017 The Go Authors. All rights reserved.
// Use of this source code is governed by a BSD-style
// license that can be found in the LICENSE file.

package main

import (
	"reflect"
	"testing"

	"github.com/golang/dep/internal/gps"
)

func TestContains(t *testing.T) {
	t.Parallel()

	a := []string{"a", "b", "abcd"}

	if !contains(a, "a") {
		t.Fatal("expected array to contain 'a'")
	}
	if contains(a, "d") {
		t.Fatal("expected array to not contain 'd'")
	}
}

<<<<<<< HEAD
=======
func TestIsStdLib(t *testing.T) {
	t.Parallel()

	tests := map[string]bool{
		"github.com/Sirupsen/logrus": false,
		"encoding/json":              true,
		"golang.org/x/net/context":   false,
		"net/context":                true,
		".":                          false,
	}

	for p, e := range tests {
		b := isStdLib(p)
		if b != e {
			t.Fatalf("%s: expected %t got %t", p, e, b)
		}
	}
}

>>>>>>> a90bfbb4
func TestGetProjectPropertiesFromVersion(t *testing.T) {
	t.Parallel()

	wantSemver, _ := gps.NewSemverConstraint("^v1.0.0")
	cases := []struct {
		version, want gps.Constraint
	}{
		{
			version: gps.NewBranch("foo-branch"),
			want:    gps.NewBranch("foo-branch"),
		},
		{
			version: gps.NewVersion("foo-version"),
			want:    gps.NewVersion("foo-version"),
		},
		{
			version: gps.NewVersion("v1.0.0"),
			want:    wantSemver,
		},
		{
			version: gps.NewBranch("foo-branch").Is("some-revision"),
			want:    gps.NewBranch("foo-branch"),
		},
		{
			version: gps.NewVersion("foo-version").Is("some-revision"),
			want:    gps.NewVersion("foo-version"),
		},
		{
			version: gps.Revision("some-revision"),
			want:    nil,
		},
		{
			version: gps.NewVersion("v1.0.0").Is("some-revision"),
			want:    wantSemver,
		},
	}

	for _, c := range cases {
		actualProp := getProjectPropertiesFromVersion(c.version.(gps.Version))
		if !reflect.DeepEqual(c.want, actualProp.Constraint) {
			t.Fatalf("Constraints are not as expected: \n\t(GOT) %v\n\t(WNT) %v", actualProp.Constraint, c.want)
		}
	}
}<|MERGE_RESOLUTION|>--- conflicted
+++ resolved
@@ -24,28 +24,6 @@
 	}
 }
 
-<<<<<<< HEAD
-=======
-func TestIsStdLib(t *testing.T) {
-	t.Parallel()
-
-	tests := map[string]bool{
-		"github.com/Sirupsen/logrus": false,
-		"encoding/json":              true,
-		"golang.org/x/net/context":   false,
-		"net/context":                true,
-		".":                          false,
-	}
-
-	for p, e := range tests {
-		b := isStdLib(p)
-		if b != e {
-			t.Fatalf("%s: expected %t got %t", p, e, b)
-		}
-	}
-}
-
->>>>>>> a90bfbb4
 func TestGetProjectPropertiesFromVersion(t *testing.T) {
 	t.Parallel()
 
