--- conflicted
+++ resolved
@@ -201,15 +201,7 @@
 		if newProject {
 			// If it's in notondisk, add to manifest, these are direct dependencies.
 			if _, ok := pd.notondisk[pr]; ok {
-<<<<<<< HEAD
 				m.Constraints[pr] = getProjectPropertiesFromVersion(x.Version())
-				feedback(x.Version(), pr, fb.DepTypeDirect, ctx)
-			} else {
-				// Log feedback of transitive project
-				feedback(x.Version(), pr, fb.DepTypeTransitive, ctx)
-=======
-				m.Dependencies[pr] = getProjectPropertiesFromVersion(x.Version())
->>>>>>> 16e350fd
 			}
 		}
 	}
