--- conflicted
+++ resolved
@@ -71,11 +71,7 @@
         exit 1
     fi
     if [ -z "$GOBIN" ]; then
-<<<<<<< HEAD
-        GOBIN=$(echo "${GOPATH%%:*}/bin" | sed s#//*#/#g)
-=======
-        GOBIN="$EFFECTIVE_GOPATH/bin"
->>>>>>> 7d505957
+        GOBIN=$(echo "${EFFECTIVE_GOPATH%%:*}/bin" | sed s#//*#/#g)
     fi
     if [ ! -d "$GOBIN" ]; then
         echo "Installation requires your GOBIN directory $GOBIN to exist. Please create it."
